--- conflicted
+++ resolved
@@ -39,8 +39,6 @@
 }
 
 /**
-<<<<<<< HEAD
-=======
  * Implements hook_install().
  */
 function auth0_install() {
@@ -68,7 +66,6 @@
 }
 
 /**
->>>>>>> a2d921af
  * Implements hook_uninstall().
  */
 function auth0_uninstall() {
